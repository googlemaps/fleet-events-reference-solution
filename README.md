## **Documents Index**

<<<<<<< HEAD
* [Fleet Events Reference Solution](./README.md) (landing page)
    * [Getting started - Dataflow ](./beam/README.md)(set up Fleet Events with the Dataflow processor)
    * [Getting started - Cloud Functions](./cloud-functions/README.md) (set up Fleet Events with the Cloud Functions processor)
        * [ODRD Overview](./cloud-functions/src/main/java/com/google/fleetevents/odrd/README.md) (describes components of the Cloud Functions processor)
            * [ODRD handlers](./cloud-functions/src/main/java/com/google/fleetevents/odrd/handlers/README.md) (describes each handler supported by ODRD solution)
            * [Transactions](./cloud-functions/src/main/java/com/google/fleetevents/odrd/transactions/README.md) (describes Firestore transactions)
        * [LMFS Overview](./cloud-functions/src/main/java/com/google/fleetevents/lmfs/README.md) (describes components of the Cloud Functions processor)
            * [LMFS handlers](./cloud-functions/src/main/java/com/google/fleetevents/lmfs/handlers/README.md) (describes each handler supported by LMFS solution)
            * [Transactions](./cloud-functions/src/main/java/com/google/fleetevents/lmfs/transactions/README.md) (describes Firestore transactions)

## **Repo Structure**

This git repo is structured as follows.

* [cloud-functions/](./cloud-functions/): reference functions source code for Cloud Functions
* [beam/](./beam/): reference functions source code for Dataflow
* [terraform/](./terraform/): deployment automation with terraform
    * [modules/](./terraform/modules/): folder holding multiple terraform modules
        * [fleet_events](./terraform/modules/fleet-events/):
            * `README.md`: README for the module
            * `main.tf`: main code for the module
            * `variables.tf`: defines input parameters of the module
            * `outputs.tf`: defines outputs of the module
            * `*.tf`:
            * `examples/`: one or more example use of the module
                * `with_existing_project/`:
                    * `README.md`: readme for the example
                    * `main.tf`: main terraform code showing use of the module
                    * `*.tf`
                    * `terraform.tfvars.sample`: sample config file
                * `with_new_project/`
                    * `…`
        * [fleet-events-function](./terraform/modules/fleet-events-function)
            * `…`
        * [fleetengine-logging-config](./terraform/modules/fleetengine-logging-config)
            * `…`
* `tools` : utilities
    * `python`
        * `*.py` : utilities to validate the deployment
* [diagrams/](./diagrams/): diagrams used in articles
* `*.md`: additional documents

## **Fleet Events Reference Solution**

The Fleet Events Reference Solution is an open source solution that enables Mobility customers and partners to generate key events on top of Fleet Engine and Google Cloud Platform components. The reference solution supports customers using the Last Mile Fleet Solution and On Demand Rides and Delivery.
=======
# Getting started

This document explains how to get started “Fleet Events" reference solution. It provides step-by-step instructions and technical details to help you understand the components and deploy a working reference solution to your Google Cloud project.

This solution can be beneficial for your near-real-time use cases. It uses near-real-time events produced by Fleet Engine as a basis for generating custom events for your specific requirements. The reference solution in this repository includes code for creating fleet events and automated deployment using Terraform.

<!-- You can learn more about real time event processing concepts by referencing [this article](https://docs.google.com/document/d/15zeL34K2SfkHHVMpRD0tYdrDiYDy_WzvHEjlwgDI4X8/edit). -->

Use cases the example covers :

* Task Outcome
* ETA Updates

## Overview

To adjust the configuration parameters, you need to have at least a high-level understanding of the building blocks before starting the deployment.

![FleetEvents overview](./diagrams/fleetevents_overview.svg)

The end state :

* There will be two projects, one for Fleet Engine, and one for the Fleet Events reference solution. Projects are separated so that each can be tied to respective billing accounts. (Example: Fleet Events: your GCP billing account.  Fleet Engine: your Google Maps Platform Mobility billing account)
* Logs from Fleet Engine project will be setup to flow into a Cloud Pub/Sub Topic in “Fleet Events” project
* A Cloud Function that processes messages from the Topic will be deployed. This function will have the implementation unique to the use case
* A Pub/Sub topic where generated events will be published is deployed

<!-- Read this deep dive doc to learn more about how building blocks interact with each other and the security applied. 
Deep dive - Security settings -->

## Deploy the reference solution

### Prerequisites

#### Information about your environment

Note down the following information before getting started.

* **Fleet Engine project (project id)**: Your active project that is enabled for “[On Demand Rides and Deliveries Solution](https://developers.google.com/maps/documentation/transportation-logistics/on-demand-rides-deliveries-solution)”(ODRD) or “[Last Mile Fleet Solution](https://developers.google.com/maps/documentation/transportation-logistics/last-mile-fleet-solution)”(LMFS) is the event source. When handling events, you will often need to access Fleet Engine's APIs to retrieve information. Therefore, your code needs to know which project to access.
  * example) `my-fleetengine-project`
* **Fleet Events project (project id)**: The project in which this reference solution will be deployed. This project can be pre-created or be generated as part of the automated provisioning. A clean developer sandbox project is highly recommended for safe experiments.
  * example) `my-fleetevents-project`
* **Billing Account for Google Cloud**: This reference solution will make use of several Google Cloud Platform services. Therefore, the Billing Account for GCP usage is required. You may have different billing arrangements between Google Maps Platform (GMP) and Google Cloud Platform (GCP), in which case the Fleet Events project above should be associated with the latter. If you are not sure, please reach out to your Google account manager or Google Maps Platform reseller.
  * example) `XXXXXX-XXXXXX-XXXXXX` (alphanumeric)
* **Project Folder**: If your organization is adopting a folder structure to manage multiple Google Cloud projects, identify the folder and its id (number) under which the Fleet Events projects should reside.
  * example) `XXXXXXXXXXXX` (all digits)
* **Developer google account** : for simplicity, the deployment automation will run under a developer’s account and its privilege. The developer will be given permission to resources created.
  * example) `XXX@gmail.com`

#### Tools and setup

* **install terraform**: follow the steps for your environment
  * [https://developer.hashicorp.com/terraform/tutorials/gcp-get-started/install-cli](https://developer.hashicorp.com/terraform/tutorials/gcp-get-started/install-cli)
* **install cloud cli**: follow the steps for your environment
  * [https://cloud.google.com/sdk/docs/install](https://cloud.google.com/sdk/docs/install)
* **initialize cloud cli**: run the following which will allow terraform to run under your Google Account
  * `gcloud auth application-default login`
  * [https://registry.terraform.io/providers/hashicorp/google/latest/docs/guides/getting_started](https://registry.terraform.io/providers/hashicorp/google/latest/docs/guides/getting_started)

#### Check permission to configure projects

Terraform will run under your Google account’s permissions. (you can also run terraform under service accounts. Resources to learn about such configuration will be linked later in this doc)

For testing, give your developer user account IAM role `roles/editor` in both your **Fleet Engine project** and **Fleet Event project**. This gives you most of the permissions required to quickly go through this solution. Additionally, there are a few additionally required IAM roles.

**Fleet Engine** project

* `roles/logging.configWriter`: Contains permissions required to create logging sinks that defines where the log messages will be delivered.

**Fleet Events** project

* `roles/iam.securityAdmin`: Includes permission to set IAM policies for various resources such as Pub/Sub Topics or Subscriptions, BigQuery datasets, etc.  Required to apply least privilege principles.
* `roles/datastore.owner`: Includes permission required to create Firestore database instance.

Here is an example to give an user account the required IAM roles with Cloud CLI. The same can be achieved through [manual steps](https://cloud.google.com/iam/docs/granting-changing-revoking-access#single-role) in the Cloud Console UI.

```shell
# set your email to variable
USER_EMAIL=xxxx@gmail.com


# set your Fleet Engine project 
FLEETENGINE_PROJECT_ID=XXXXXXXX

# give your account, a broad set of permissons by applying roles/editor role
gcloud projects add-iam-policy-binding $FLEETENGINE_PROJECT_ID \ 
    --member=user:$USER_EMAIL --roles=roles/editor

# give your account, the permissions required to configure Logging
gcloud projects add-iam-policy-binding $FLEETENGINE_PROJECT_ID \
    --member=user:$USER_EMAIL -r-oles=roles/logging.configWriter


# set your Fleet Events project
FLEETEVENTS_PROJECT_ID=XXXXXXXX

# give your account, a broad set of permissons by applying roles/editor role
gcloud projects add-iam-policy-binding $FLEETEVENTS_PROJECT_ID \
    --member=user:$USER_EMAIL --roles=roles/editor

# give your account, the permissions required to configure IAM for various resources
gcloud projects add-iam-policy-binding $FLEETEVENTS_PROJECT_ID \
    --member=user:$USER_EMAIL --roles=roles/iam.securityAdmin

# give your account, the permissions required to configure firestore database instances
gcloud projects add-iam-policy-binding $FLEETEVENTS_PROJECT_ID \
    --member=user:$USER_EMAIL --roles=roles/datastore.owner
```

For production deployment, consider tightened access control, including adoption of Service Accounts to detach dependency on certain individuals. Also use custom roles to give the least set of permissions required for setup.

### Access the code

Clone this repo.

```shell
git clone https://github.com/googlemaps/fleet-events-reference-solutions

# change working directory to the cloned repo
cd fleet-events-reference-solutions
```

#### Repo structure

This git repo is structured as follows.

* [README.md](./README.md): this "Getting Started" guide
* [cloud-functions/](./cloud-functions/): reference functions source code
* [terraform/](./terraform/): deployment automation with terraform
  * [modules/](./terraform/modules/): folder holding multiple terraform modules
    * [fleet_events](./terraform/modules/fleet-events/):
      * `README.md`: README for the module
      * `main.tf`: main code for the module
      * `variables.tf`: defines input parameters of the module
      * `outputs.tf`: defines outputs of the module
      * `*.tf`:
      * `examples/`: one or more example use of the module
        * `with_existing_project/`:
          * `README.md`: readme for the example
          * `main.tf`: main terraform code showing use of the module
          * `*.tf`
          * `terraform.tfvars.sample`: sample config file
        * `with_new_project/`
          * `…`
    * [fleet-events-function](./terraform/modules/fleet-events-function)
      * `…`
    * [fleetengine-logging-config](./terraform/modules/fleetengine-logging-config)
      * `…`
    * `tools` : utilities
      * `python`
        * `*.py` : utilities to validate the deployment 
* [diagrams/](./diagrams/): diagrams used in articles
* `*.md`: additional documents

### Deploy the references solution

Follow the steps below to deploy the reference solution.

#### STEP 1 : identify the example to start with

Change the Terraform working directory to one of the examples.

```shell
# choosing "with_existing_project" example here,
# which assumes you already have a project for Fleet Events.

cd terraform/modules/fleet-events/examples/with_existing_project
```

#### STEP 2 : create a `terraform.tfvars` file from example

This example is also a terraform module with input variables defined. These variables can be set in a configuration file `terraform.tfvars`. Make a copy of file `terraform.tfvars.sample` and edit it to match your environment. Your text editor of choice can be used. Example below is using `vi`` as the editor.

```shell
# copy sample file to create your own config file.
cp terraform.tfvars.sample terraform.tfvars

# edit
vi terraform.tfvars
```

`terraform.tfvars` can look like this. Adjust the values to match your own environment

```hcl
PROJECT_FLEETENGINE      = "<YOUR FLEETENGINE PROJECT>"
PROJECT_FLEETENGINE_LOGS = "<YOUR FLEETEVENTS PROJECT>"
PROJECT_FLEETEVENTS      = "<YOUR FLEETEVENTS PROJECT>"
GCP_REGION               = "us-central1"
GCP_REGION_FIRESTORE     = "nam5"
ME                       = "<Your Google Account>"
```

The full set of variables that can be set can be referenced in the module’s [README.md](terraform/modules/fleet-events/examples/with_existing_project/README.md).

##### Naming rules

Google Cloud Platform applies different naming restrictions depending on the service and resource. The “Fleet Events” deployment script will generate identifiers or labels by concatenating given resource names so that they are easily recognizable. However, concatenation can hit naming rule limits. The general guidance is to not make identifiers too long. Or, if such errors are observed, reconsider the name and make it shorter. Here are documented naming rules for a few of the major resources types :

* [Service Accounts](https://cloud.google.com/iam/docs/service-accounts-create#:~:text=The%20ID%20must%20be%20between,you%20cannot%20change%20its%20name)
* [Labels](https://cloud.google.com/compute/docs/labeling-resources#requirements)
* [Cloud Storage](https://cloud.google.com/storage/docs/buckets#naming)
* [Cloud Pub/Sub](https://cloud.google.com/pubsub/docs/create-topic#resource_names)
* BigQuery: [Datasets](https://cloud.google.com/bigquery/docs/datasets#dataset-naming), [Tables](https://cloud.google.com/bigquery/docs/tables#table_naming)

#### STEP 3 : Initialize terraform

Initialize terraform before first run. Dependencies (modules, etc.) will be fetched to the working directory.

```shell
terraform init
```

#### STEP 4 : terraform plan

Let terraform compare current and ideal state and come up with a plan.

```shell
terraform plan
```

#### STEP 5 : Apply changes

If the plan is good to go, apply changes so that terraform can create and configure resources in your project accordingly.

```shell
terraform apply
```

Learn more about each terraform commands [here](https://cloud.google.com/docs/terraform/basic-commands).

#### STEP 6 : Verify your deployment

Use the publisher tool to test the TaskOutcome handler.

```shell
## install prerequisite python libraries
pip3 install -r ./tools/python/requirements.txt

## run the tool
python3 task_outcome_test.py \
    --project_id "<gcp_project_id>" \
    --input_topic_id "<input_topic_id>" \
    --output_topic_id "<output_topic_id>"
``````

Note: `_input_topic_id_` is the topic that your Cloud Function reads from. `_output_topic_id_` should point to the PubSub topic where your deployed cloud function writes its notifications. Ensure the user running the script can read and write from all topics specified.

This publisher tool can also be used to publish test events to Cloud Functions. Sample itineraries that can be published are in folder `./tools/python/data/`. You can follow the steps below:

```shell
## install prerequisite python libraries
pip3 install -r ./tools/python/requirements.txt

## run the tool
python3 main.py --project_id "<gcp_project_id>" \
    --plan "<path_to_json>" \
    --topic_id "<input_topic_id>"
```

#### Starting over

When you need to change configuration, update the `terraform.tfvar` file and rerun terraform from the same folder. In case you want to start over or clean up the environment, de-provisioning can be done by simply running the following command.

```shell
terraform destroy
```

#### Recovering from errors

There are situations where deployment may fail mid-way. This can be due to asynchronous tasks such as service enablement or function deployment timing out and terraform returning after initiation but without waiting long enough for actual availability.

##### Service not available

If the dependent service was not fully available, you may see error messages like this:

```txt
Error: Error creating Dataset: googleapi: Error 400: The project
   <PROJECT_FLEETEVENTS> has not enabled BigQuery.
```

Run the following after a few minutes to confirm the state of the service.

```shell
gcloud --project <PROJECT_FLEETEVENTS> services list --enabled
```

Once confirmed, rerun `terraform`

```shell
# re-run terraform
terreform apply --auto-approve
```

##### If you don’t see any logs

Check to see if the `_default` log stream is disabled. Because Cloud Functions writes logs to resource `cloud_run_revision` in Cloud Logs, it’s possible that the logs aren’t being routed at all.

##### Handling inconsistency

Inconsistency between the actual project state and the state terraform locally caches can be caused by failures. In such a case, a re-run can cause terraform to try to create a resource that already exists and fail again with a message like this:

```txt
│ Error: Error creating Database: googleapi: Error 409: Database already exists. Please use another database_id
│ Details:
│ [
│  {
│ "@type": "type.googleapis.com/google.rpc.DebugInfo",
│ "detail": "Database '' already exists for project <PROJECT_FLEETEVENTS>. Please use another database_id"
│  }
│ ]
│
│ with module.fleet-events-with-existing-project.module.fleet-events.goo gle_firestore_database.database,
│ on ../../main.tf line 59, in resource "google_firestore_database" "database":
│ 59: resource "google_firestore_database" "database" {
```

This requires the current project state to be imported into terraform by running “terraform import” command. The error above is about Firestore Database resource documented here:

* [https://registry.terraform.io/providers/hashicorp/google/latest/docs/resources/firestore_database](https://registry.terraform.io/providers/hashicorp/google/latest/docs/resources/firestore_database)

As in the [bottom of this page](https://registry.terraform.io/providers/hashicorp/google/latest/docs/resources/firestore_database#import), `terraform import` can be run in one of the supported forms.

* `terraform import google_firestore_database.default projects/{{project}}/databases/{{name}}`
* `terraform import google_firestore_database.default {{project}}/{{name}}`
* `terraform import google_firestore_database.default {{name}}`

In  the case of the error above:

* Database resources identifier within Terraform (as in the error message): `module.fleet-events-with-existing-project.module.fleet-events.google_firestore_database.database`
* Database resource path: `<PROJECT_FLEETEVENTS>/(default)`. Note that Firestore database instance name defaults to `(default)`

Therefore, the import command can be run as follows:

```shell
# terraform import "<TERRAFORM RESOURCE ID from error message>" "<PROJECT_FLEETEVENTS>/(default)"

terraform import \
module.fleet-events-with-existing-project.module.fleet-events.google_firestore_database.database \
"<PROJECT_FLEETEVENTS>/(default)"
```

If both identifiers are recognized, you will see a message like this.

```text
...
module.fleet-events-with-existing-project.module.fleet-events.google_firestore_database.database: Import prepared!
Prepared google_firestore_database for import
...
```

After successful import, rerun the deployment.

```shell
# re-run terraform
terreform apply --auto-approve
```

For resources other than the Firestore database example above, commands to import different GCP resources’s state is well documented in each resource type’s documentation.

* [https://registry.terraform.io/providers/hashicorp/google/latest/docs](https://registry.terraform.io/providers/hashicorp/google/latest/docs)

Also reference this guide from Google Cloud.

* [https://cloud.google.com/docs/terraform/resource-management/import#import_the_modules_into_the_terraform_state](https://cloud.google.com/docs/terraform/resource-management/import#import_the_modules_into_the_terraform_state)

### Advanced use of terraform

More advanced use of terraform is not the focus of this document, but here are some pointers that will help you in case it is required for your environment.

#### Run terraform under dedicated Service Account

This is recommended, especially when setting up CI/CD processes.

* [https://registry.terraform.io/providers/hashicorp/google/latest/docs/guides/provider_reference#impersonating-service-accounts](https://registry.terraform.io/providers/hashicorp/google/latest/docs/guides/provider_reference#impersonating-service-accounts)

#### Externalizing state to Cloud Storage
>>>>>>> 48a85e75

With the Fleet Events Reference Solution, customers can generate the following events with little or no custom code:

<<<<<<< HEAD
1. ETA change of task/trip arrival
2. Relative ETA change of task/trip arrival
3. Time remaining to task/trip arrival
4. Distance remaining to task/trip arrival
5. Task/TripOutcome status change

Each component of the reference solution can be customized to suit your business needs.

To get started - we support different Processing engines to compute events and provide a set of tools to automatically provision building blocks. To set up “Fleet Events” within your GCP Project, choose a Processor and follow the guides below. For those who are new to Fleet Events, we recommend starting with Cloud Functions:
=======
* [https://cloud.google.com/docs/terraform/resource-management/store-state](https://cloud.google.com/docs/terraform/resource-management/store-state)
>>>>>>> 48a85e75

* [Getting started with Fleet Events - Cloud Functions](./cloud-functions/README.md)
* [Getting started with Fleet Events - Dataflow](./beam/README.md)

<<<<<<< HEAD
## **Overview and logical building blocks**

Diagram : Fleet Events overview and logical building blocks

![alt_text](./diagrams/logical_blocks.png "logical blocks")

The reference solution contains the following components:

* **Event Source**: Where the original event stream comes from. Both “[Last Mile Fleet Solution](https://developers.google.com/maps/documentation/transportation-logistics/last-mile-fleet-solution)” or “[On Demand Rides and Deliveries Solution](https://developers.google.com/maps/documentation/transportation-logistics/on-demand-rides-deliveries-solution)” have integration with Cloud Logging that helps to turn Fleet Engine RPC call logs into event streams available to developers. This will be the core source to consume.
* **Processing**: Raw RPC call logs will be converted into state change events within this block that computes over a stream of log events. To detect such change, this component requires a state store so that new events can be compared with previous ones to detect change. Events might not always include all the information of interest. In such cases, this block might make look up calls to backends as needed.
    * **State store**: Some processing frameworks provide intermediate data persistent on its own. But if not, in order to store state on your own, since these should be unique to a vehicle and event type, a K-V type data persistence service will be a good fit.
* **Sink (Custom Events)**: Detected state change should be made available to any application or service that can benefit from it. Therefore it will be a natural choice to publish this custom event to an event delivery system for downstream consumption.
* **Downstream service**: Code that consumes the generated events and takes actions unique to your use case.

## Contributors

Google maintains this article. The following contributors originally wrote it.
=======
* [https://cloud.google.com/docs/terraform/best-practices-for-terraform](https://cloud.google.com/docs/terraform/best-practices-for-terraform)

## Limitations

[PubSub Triggers](https://firebase.google.com/docs/functions/pubsub-events?gen=2nd) deliver fleet logs to Cloud Functions. These triggers do not guarantee ordering. Out of order eventing can originate from:

* Logs delivered out of order by Cloud Logging (if used)
* Logs delivered out of order by PubSub (see [Cloud PubSub: Ordering Messages](https://cloud.google.com/pubsub/docs/ordering))
* Logs processed out of order by Cloud Functions

The volume of out of order logs increases when a function does not have enough compute infrastructure. For example, if memory consumption is reaching capacity (see[Monitoring Cloud Functions](https://cloud.google.com/functions/docs/monitoring)) for the deployed Cloud Function, we recommend re-deploying the function with more memory.

By default, Fleet Events does not enable retries. This may cause events to be dropped if logs fail to be delivered or processed by Cloud Functions.
>>>>>>> 48a85e75

Principal authors:

<<<<<<< HEAD
=======
You now have a working environment of “Fleet Events” reference solution that takes near-real time events from Fleet Engine and turn them into actionable custom events along with handlers that act on them.

## Contributors

Google maintains this article. The following contributors originally wrote it.

Principal authors:

>>>>>>> 48a85e75
* Ethel Bao | Software Engineer, Google Maps Platform
* Mohanad Almiski | Software Engineer, Google Maps Platform
* Naoya Moritani | Solutions Engineer, Google Maps Platform<|MERGE_RESOLUTION|>--- conflicted
+++ resolved
@@ -1,7 +1,6 @@
 ## **Documents Index**
 
-<<<<<<< HEAD
-* [Fleet Events Reference Solution](./README.md) (landing page)
+`* [Fleet Events Reference Solution](./README.md) (landing page)
     * [Getting started - Dataflow ](./beam/README.md)(set up Fleet Events with the Dataflow processor)
     * [Getting started - Cloud Functions](./cloud-functions/README.md) (set up Fleet Events with the Cloud Functions processor)
         * [ODRD Overview](./cloud-functions/src/main/java/com/google/fleetevents/odrd/README.md) (describes components of the Cloud Functions processor)
@@ -46,387 +45,9 @@
 ## **Fleet Events Reference Solution**
 
 The Fleet Events Reference Solution is an open source solution that enables Mobility customers and partners to generate key events on top of Fleet Engine and Google Cloud Platform components. The reference solution supports customers using the Last Mile Fleet Solution and On Demand Rides and Delivery.
-=======
-# Getting started
-
-This document explains how to get started “Fleet Events" reference solution. It provides step-by-step instructions and technical details to help you understand the components and deploy a working reference solution to your Google Cloud project.
-
-This solution can be beneficial for your near-real-time use cases. It uses near-real-time events produced by Fleet Engine as a basis for generating custom events for your specific requirements. The reference solution in this repository includes code for creating fleet events and automated deployment using Terraform.
-
-<!-- You can learn more about real time event processing concepts by referencing [this article](https://docs.google.com/document/d/15zeL34K2SfkHHVMpRD0tYdrDiYDy_WzvHEjlwgDI4X8/edit). -->
-
-Use cases the example covers :
-
-* Task Outcome
-* ETA Updates
-
-## Overview
-
-To adjust the configuration parameters, you need to have at least a high-level understanding of the building blocks before starting the deployment.
-
-![FleetEvents overview](./diagrams/fleetevents_overview.svg)
-
-The end state :
-
-* There will be two projects, one for Fleet Engine, and one for the Fleet Events reference solution. Projects are separated so that each can be tied to respective billing accounts. (Example: Fleet Events: your GCP billing account.  Fleet Engine: your Google Maps Platform Mobility billing account)
-* Logs from Fleet Engine project will be setup to flow into a Cloud Pub/Sub Topic in “Fleet Events” project
-* A Cloud Function that processes messages from the Topic will be deployed. This function will have the implementation unique to the use case
-* A Pub/Sub topic where generated events will be published is deployed
-
-<!-- Read this deep dive doc to learn more about how building blocks interact with each other and the security applied. 
-Deep dive - Security settings -->
-
-## Deploy the reference solution
-
-### Prerequisites
-
-#### Information about your environment
-
-Note down the following information before getting started.
-
-* **Fleet Engine project (project id)**: Your active project that is enabled for “[On Demand Rides and Deliveries Solution](https://developers.google.com/maps/documentation/transportation-logistics/on-demand-rides-deliveries-solution)”(ODRD) or “[Last Mile Fleet Solution](https://developers.google.com/maps/documentation/transportation-logistics/last-mile-fleet-solution)”(LMFS) is the event source. When handling events, you will often need to access Fleet Engine's APIs to retrieve information. Therefore, your code needs to know which project to access.
-  * example) `my-fleetengine-project`
-* **Fleet Events project (project id)**: The project in which this reference solution will be deployed. This project can be pre-created or be generated as part of the automated provisioning. A clean developer sandbox project is highly recommended for safe experiments.
-  * example) `my-fleetevents-project`
-* **Billing Account for Google Cloud**: This reference solution will make use of several Google Cloud Platform services. Therefore, the Billing Account for GCP usage is required. You may have different billing arrangements between Google Maps Platform (GMP) and Google Cloud Platform (GCP), in which case the Fleet Events project above should be associated with the latter. If you are not sure, please reach out to your Google account manager or Google Maps Platform reseller.
-  * example) `XXXXXX-XXXXXX-XXXXXX` (alphanumeric)
-* **Project Folder**: If your organization is adopting a folder structure to manage multiple Google Cloud projects, identify the folder and its id (number) under which the Fleet Events projects should reside.
-  * example) `XXXXXXXXXXXX` (all digits)
-* **Developer google account** : for simplicity, the deployment automation will run under a developer’s account and its privilege. The developer will be given permission to resources created.
-  * example) `XXX@gmail.com`
-
-#### Tools and setup
-
-* **install terraform**: follow the steps for your environment
-  * [https://developer.hashicorp.com/terraform/tutorials/gcp-get-started/install-cli](https://developer.hashicorp.com/terraform/tutorials/gcp-get-started/install-cli)
-* **install cloud cli**: follow the steps for your environment
-  * [https://cloud.google.com/sdk/docs/install](https://cloud.google.com/sdk/docs/install)
-* **initialize cloud cli**: run the following which will allow terraform to run under your Google Account
-  * `gcloud auth application-default login`
-  * [https://registry.terraform.io/providers/hashicorp/google/latest/docs/guides/getting_started](https://registry.terraform.io/providers/hashicorp/google/latest/docs/guides/getting_started)
-
-#### Check permission to configure projects
-
-Terraform will run under your Google account’s permissions. (you can also run terraform under service accounts. Resources to learn about such configuration will be linked later in this doc)
-
-For testing, give your developer user account IAM role `roles/editor` in both your **Fleet Engine project** and **Fleet Event project**. This gives you most of the permissions required to quickly go through this solution. Additionally, there are a few additionally required IAM roles.
-
-**Fleet Engine** project
-
-* `roles/logging.configWriter`: Contains permissions required to create logging sinks that defines where the log messages will be delivered.
-
-**Fleet Events** project
-
-* `roles/iam.securityAdmin`: Includes permission to set IAM policies for various resources such as Pub/Sub Topics or Subscriptions, BigQuery datasets, etc.  Required to apply least privilege principles.
-* `roles/datastore.owner`: Includes permission required to create Firestore database instance.
-
-Here is an example to give an user account the required IAM roles with Cloud CLI. The same can be achieved through [manual steps](https://cloud.google.com/iam/docs/granting-changing-revoking-access#single-role) in the Cloud Console UI.
-
-```shell
-# set your email to variable
-USER_EMAIL=xxxx@gmail.com
-
-
-# set your Fleet Engine project 
-FLEETENGINE_PROJECT_ID=XXXXXXXX
-
-# give your account, a broad set of permissons by applying roles/editor role
-gcloud projects add-iam-policy-binding $FLEETENGINE_PROJECT_ID \ 
-    --member=user:$USER_EMAIL --roles=roles/editor
-
-# give your account, the permissions required to configure Logging
-gcloud projects add-iam-policy-binding $FLEETENGINE_PROJECT_ID \
-    --member=user:$USER_EMAIL -r-oles=roles/logging.configWriter
-
-
-# set your Fleet Events project
-FLEETEVENTS_PROJECT_ID=XXXXXXXX
-
-# give your account, a broad set of permissons by applying roles/editor role
-gcloud projects add-iam-policy-binding $FLEETEVENTS_PROJECT_ID \
-    --member=user:$USER_EMAIL --roles=roles/editor
-
-# give your account, the permissions required to configure IAM for various resources
-gcloud projects add-iam-policy-binding $FLEETEVENTS_PROJECT_ID \
-    --member=user:$USER_EMAIL --roles=roles/iam.securityAdmin
-
-# give your account, the permissions required to configure firestore database instances
-gcloud projects add-iam-policy-binding $FLEETEVENTS_PROJECT_ID \
-    --member=user:$USER_EMAIL --roles=roles/datastore.owner
-```
-
-For production deployment, consider tightened access control, including adoption of Service Accounts to detach dependency on certain individuals. Also use custom roles to give the least set of permissions required for setup.
-
-### Access the code
-
-Clone this repo.
-
-```shell
-git clone https://github.com/googlemaps/fleet-events-reference-solutions
-
-# change working directory to the cloned repo
-cd fleet-events-reference-solutions
-```
-
-#### Repo structure
-
-This git repo is structured as follows.
-
-* [README.md](./README.md): this "Getting Started" guide
-* [cloud-functions/](./cloud-functions/): reference functions source code
-* [terraform/](./terraform/): deployment automation with terraform
-  * [modules/](./terraform/modules/): folder holding multiple terraform modules
-    * [fleet_events](./terraform/modules/fleet-events/):
-      * `README.md`: README for the module
-      * `main.tf`: main code for the module
-      * `variables.tf`: defines input parameters of the module
-      * `outputs.tf`: defines outputs of the module
-      * `*.tf`:
-      * `examples/`: one or more example use of the module
-        * `with_existing_project/`:
-          * `README.md`: readme for the example
-          * `main.tf`: main terraform code showing use of the module
-          * `*.tf`
-          * `terraform.tfvars.sample`: sample config file
-        * `with_new_project/`
-          * `…`
-    * [fleet-events-function](./terraform/modules/fleet-events-function)
-      * `…`
-    * [fleetengine-logging-config](./terraform/modules/fleetengine-logging-config)
-      * `…`
-    * `tools` : utilities
-      * `python`
-        * `*.py` : utilities to validate the deployment 
-* [diagrams/](./diagrams/): diagrams used in articles
-* `*.md`: additional documents
-
-### Deploy the references solution
-
-Follow the steps below to deploy the reference solution.
-
-#### STEP 1 : identify the example to start with
-
-Change the Terraform working directory to one of the examples.
-
-```shell
-# choosing "with_existing_project" example here,
-# which assumes you already have a project for Fleet Events.
-
-cd terraform/modules/fleet-events/examples/with_existing_project
-```
-
-#### STEP 2 : create a `terraform.tfvars` file from example
-
-This example is also a terraform module with input variables defined. These variables can be set in a configuration file `terraform.tfvars`. Make a copy of file `terraform.tfvars.sample` and edit it to match your environment. Your text editor of choice can be used. Example below is using `vi`` as the editor.
-
-```shell
-# copy sample file to create your own config file.
-cp terraform.tfvars.sample terraform.tfvars
-
-# edit
-vi terraform.tfvars
-```
-
-`terraform.tfvars` can look like this. Adjust the values to match your own environment
-
-```hcl
-PROJECT_FLEETENGINE      = "<YOUR FLEETENGINE PROJECT>"
-PROJECT_FLEETENGINE_LOGS = "<YOUR FLEETEVENTS PROJECT>"
-PROJECT_FLEETEVENTS      = "<YOUR FLEETEVENTS PROJECT>"
-GCP_REGION               = "us-central1"
-GCP_REGION_FIRESTORE     = "nam5"
-ME                       = "<Your Google Account>"
-```
-
-The full set of variables that can be set can be referenced in the module’s [README.md](terraform/modules/fleet-events/examples/with_existing_project/README.md).
-
-##### Naming rules
-
-Google Cloud Platform applies different naming restrictions depending on the service and resource. The “Fleet Events” deployment script will generate identifiers or labels by concatenating given resource names so that they are easily recognizable. However, concatenation can hit naming rule limits. The general guidance is to not make identifiers too long. Or, if such errors are observed, reconsider the name and make it shorter. Here are documented naming rules for a few of the major resources types :
-
-* [Service Accounts](https://cloud.google.com/iam/docs/service-accounts-create#:~:text=The%20ID%20must%20be%20between,you%20cannot%20change%20its%20name)
-* [Labels](https://cloud.google.com/compute/docs/labeling-resources#requirements)
-* [Cloud Storage](https://cloud.google.com/storage/docs/buckets#naming)
-* [Cloud Pub/Sub](https://cloud.google.com/pubsub/docs/create-topic#resource_names)
-* BigQuery: [Datasets](https://cloud.google.com/bigquery/docs/datasets#dataset-naming), [Tables](https://cloud.google.com/bigquery/docs/tables#table_naming)
-
-#### STEP 3 : Initialize terraform
-
-Initialize terraform before first run. Dependencies (modules, etc.) will be fetched to the working directory.
-
-```shell
-terraform init
-```
-
-#### STEP 4 : terraform plan
-
-Let terraform compare current and ideal state and come up with a plan.
-
-```shell
-terraform plan
-```
-
-#### STEP 5 : Apply changes
-
-If the plan is good to go, apply changes so that terraform can create and configure resources in your project accordingly.
-
-```shell
-terraform apply
-```
-
-Learn more about each terraform commands [here](https://cloud.google.com/docs/terraform/basic-commands).
-
-#### STEP 6 : Verify your deployment
-
-Use the publisher tool to test the TaskOutcome handler.
-
-```shell
-## install prerequisite python libraries
-pip3 install -r ./tools/python/requirements.txt
-
-## run the tool
-python3 task_outcome_test.py \
-    --project_id "<gcp_project_id>" \
-    --input_topic_id "<input_topic_id>" \
-    --output_topic_id "<output_topic_id>"
-``````
-
-Note: `_input_topic_id_` is the topic that your Cloud Function reads from. `_output_topic_id_` should point to the PubSub topic where your deployed cloud function writes its notifications. Ensure the user running the script can read and write from all topics specified.
-
-This publisher tool can also be used to publish test events to Cloud Functions. Sample itineraries that can be published are in folder `./tools/python/data/`. You can follow the steps below:
-
-```shell
-## install prerequisite python libraries
-pip3 install -r ./tools/python/requirements.txt
-
-## run the tool
-python3 main.py --project_id "<gcp_project_id>" \
-    --plan "<path_to_json>" \
-    --topic_id "<input_topic_id>"
-```
-
-#### Starting over
-
-When you need to change configuration, update the `terraform.tfvar` file and rerun terraform from the same folder. In case you want to start over or clean up the environment, de-provisioning can be done by simply running the following command.
-
-```shell
-terraform destroy
-```
-
-#### Recovering from errors
-
-There are situations where deployment may fail mid-way. This can be due to asynchronous tasks such as service enablement or function deployment timing out and terraform returning after initiation but without waiting long enough for actual availability.
-
-##### Service not available
-
-If the dependent service was not fully available, you may see error messages like this:
-
-```txt
-Error: Error creating Dataset: googleapi: Error 400: The project
-   <PROJECT_FLEETEVENTS> has not enabled BigQuery.
-```
-
-Run the following after a few minutes to confirm the state of the service.
-
-```shell
-gcloud --project <PROJECT_FLEETEVENTS> services list --enabled
-```
-
-Once confirmed, rerun `terraform`
-
-```shell
-# re-run terraform
-terreform apply --auto-approve
-```
-
-##### If you don’t see any logs
-
-Check to see if the `_default` log stream is disabled. Because Cloud Functions writes logs to resource `cloud_run_revision` in Cloud Logs, it’s possible that the logs aren’t being routed at all.
-
-##### Handling inconsistency
-
-Inconsistency between the actual project state and the state terraform locally caches can be caused by failures. In such a case, a re-run can cause terraform to try to create a resource that already exists and fail again with a message like this:
-
-```txt
-│ Error: Error creating Database: googleapi: Error 409: Database already exists. Please use another database_id
-│ Details:
-│ [
-│  {
-│ "@type": "type.googleapis.com/google.rpc.DebugInfo",
-│ "detail": "Database '' already exists for project <PROJECT_FLEETEVENTS>. Please use another database_id"
-│  }
-│ ]
-│
-│ with module.fleet-events-with-existing-project.module.fleet-events.goo gle_firestore_database.database,
-│ on ../../main.tf line 59, in resource "google_firestore_database" "database":
-│ 59: resource "google_firestore_database" "database" {
-```
-
-This requires the current project state to be imported into terraform by running “terraform import” command. The error above is about Firestore Database resource documented here:
-
-* [https://registry.terraform.io/providers/hashicorp/google/latest/docs/resources/firestore_database](https://registry.terraform.io/providers/hashicorp/google/latest/docs/resources/firestore_database)
-
-As in the [bottom of this page](https://registry.terraform.io/providers/hashicorp/google/latest/docs/resources/firestore_database#import), `terraform import` can be run in one of the supported forms.
-
-* `terraform import google_firestore_database.default projects/{{project}}/databases/{{name}}`
-* `terraform import google_firestore_database.default {{project}}/{{name}}`
-* `terraform import google_firestore_database.default {{name}}`
-
-In  the case of the error above:
-
-* Database resources identifier within Terraform (as in the error message): `module.fleet-events-with-existing-project.module.fleet-events.google_firestore_database.database`
-* Database resource path: `<PROJECT_FLEETEVENTS>/(default)`. Note that Firestore database instance name defaults to `(default)`
-
-Therefore, the import command can be run as follows:
-
-```shell
-# terraform import "<TERRAFORM RESOURCE ID from error message>" "<PROJECT_FLEETEVENTS>/(default)"
-
-terraform import \
-module.fleet-events-with-existing-project.module.fleet-events.google_firestore_database.database \
-"<PROJECT_FLEETEVENTS>/(default)"
-```
-
-If both identifiers are recognized, you will see a message like this.
-
-```text
-...
-module.fleet-events-with-existing-project.module.fleet-events.google_firestore_database.database: Import prepared!
-Prepared google_firestore_database for import
-...
-```
-
-After successful import, rerun the deployment.
-
-```shell
-# re-run terraform
-terreform apply --auto-approve
-```
-
-For resources other than the Firestore database example above, commands to import different GCP resources’s state is well documented in each resource type’s documentation.
-
-* [https://registry.terraform.io/providers/hashicorp/google/latest/docs](https://registry.terraform.io/providers/hashicorp/google/latest/docs)
-
-Also reference this guide from Google Cloud.
-
-* [https://cloud.google.com/docs/terraform/resource-management/import#import_the_modules_into_the_terraform_state](https://cloud.google.com/docs/terraform/resource-management/import#import_the_modules_into_the_terraform_state)
-
-### Advanced use of terraform
-
-More advanced use of terraform is not the focus of this document, but here are some pointers that will help you in case it is required for your environment.
-
-#### Run terraform under dedicated Service Account
-
-This is recommended, especially when setting up CI/CD processes.
-
-* [https://registry.terraform.io/providers/hashicorp/google/latest/docs/guides/provider_reference#impersonating-service-accounts](https://registry.terraform.io/providers/hashicorp/google/latest/docs/guides/provider_reference#impersonating-service-accounts)
-
-#### Externalizing state to Cloud Storage
->>>>>>> 48a85e75
 
 With the Fleet Events Reference Solution, customers can generate the following events with little or no custom code:
 
-<<<<<<< HEAD
 1. ETA change of task/trip arrival
 2. Relative ETA change of task/trip arrival
 3. Time remaining to task/trip arrival
@@ -436,14 +57,10 @@
 Each component of the reference solution can be customized to suit your business needs.
 
 To get started - we support different Processing engines to compute events and provide a set of tools to automatically provision building blocks. To set up “Fleet Events” within your GCP Project, choose a Processor and follow the guides below. For those who are new to Fleet Events, we recommend starting with Cloud Functions:
-=======
-* [https://cloud.google.com/docs/terraform/resource-management/store-state](https://cloud.google.com/docs/terraform/resource-management/store-state)
->>>>>>> 48a85e75
 
 * [Getting started with Fleet Events - Cloud Functions](./cloud-functions/README.md)
 * [Getting started with Fleet Events - Dataflow](./beam/README.md)
 
-<<<<<<< HEAD
 ## **Overview and logical building blocks**
 
 Diagram : Fleet Events overview and logical building blocks
@@ -461,35 +78,9 @@
 ## Contributors
 
 Google maintains this article. The following contributors originally wrote it.
-=======
-* [https://cloud.google.com/docs/terraform/best-practices-for-terraform](https://cloud.google.com/docs/terraform/best-practices-for-terraform)
-
-## Limitations
-
-[PubSub Triggers](https://firebase.google.com/docs/functions/pubsub-events?gen=2nd) deliver fleet logs to Cloud Functions. These triggers do not guarantee ordering. Out of order eventing can originate from:
-
-* Logs delivered out of order by Cloud Logging (if used)
-* Logs delivered out of order by PubSub (see [Cloud PubSub: Ordering Messages](https://cloud.google.com/pubsub/docs/ordering))
-* Logs processed out of order by Cloud Functions
-
-The volume of out of order logs increases when a function does not have enough compute infrastructure. For example, if memory consumption is reaching capacity (see[Monitoring Cloud Functions](https://cloud.google.com/functions/docs/monitoring)) for the deployed Cloud Function, we recommend re-deploying the function with more memory.
-
-By default, Fleet Events does not enable retries. This may cause events to be dropped if logs fail to be delivered or processed by Cloud Functions.
->>>>>>> 48a85e75
 
 Principal authors:
 
-<<<<<<< HEAD
-=======
-You now have a working environment of “Fleet Events” reference solution that takes near-real time events from Fleet Engine and turn them into actionable custom events along with handlers that act on them.
-
-## Contributors
-
-Google maintains this article. The following contributors originally wrote it.
-
-Principal authors:
-
->>>>>>> 48a85e75
 * Ethel Bao | Software Engineer, Google Maps Platform
 * Mohanad Almiski | Software Engineer, Google Maps Platform
 * Naoya Moritani | Solutions Engineer, Google Maps Platform